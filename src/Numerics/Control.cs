--- conflicted
+++ resolved
@@ -132,18 +132,15 @@
             LinearAlgebraProvider = new Providers.LinearAlgebra.Mkl.MklLinearAlgebraProvider(consistency, precision, accuracy);
         }
 
-<<<<<<< HEAD
         public static void UseNativeCUDA()
         {
             LinearAlgebraProvider = new Providers.LinearAlgebra.Cuda.CudaLinearAlgebraProvider();
         }
-=======
+
         public static void UseNativeOpenBLAS()
         {
             LinearAlgebraProvider = new Providers.LinearAlgebra.OpenBlas.OpenBlasLinearAlgebraProvider();
         }
-
->>>>>>> 5ba94f09
 #endif
 
         /// <summary>
